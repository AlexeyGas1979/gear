--- conflicted
+++ resolved
@@ -1,3 +1,4 @@
+
 [package]
 name = "gear-core-processor"
 version = "0.1.0"
@@ -8,15 +9,9 @@
 [dependencies]
 gear-core = { path = "../core" }
 gear-backend-common = { path = "../core-backend/common" }
-<<<<<<< HEAD
-gear-runtime-interface = { path = "../runtime-interface", default-features = false }
-common = { package = "gear-common", path = "../common", default-features = false }
-=======
 gear-runtime-interface = { path = "../runtime-interface", default-features = false, optional = true }
-
 common = { package = "gear-common", path = "../common", default-features = false, optional = true }
 
->>>>>>> e562ef66
 blake2-rfc = { version = "0.2.16", default-features = false }
 
 codec = { package = "parity-scale-codec", version = "2", features = ["derive"], default-features = false }
