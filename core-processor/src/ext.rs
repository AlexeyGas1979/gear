--- conflicted
+++ resolved
@@ -20,31 +20,18 @@
     configs::{AllocationsConfig, BlockInfo},
     id::BlakeMessageIdGenerator,
 };
-<<<<<<< HEAD
-use alloc::{collections::BTreeMap, vec::Vec};
+use alloc::{collections::BTreeMap, vec::Vec, boxed::Box};
 use codec::Encode;
 use gear_backend_common::ExtInfo;
 use gear_core::{
     env::Ext as EnvExt,
-    gas::{ChargeResult, GasAmount, GasCounter},
-    memory::{MemoryContext, PageNumber},
+    gas::{ChargeResult, GasAmount, GasCounter, ValueCounter},
+    memory::{MemoryContext, PageBuf, PageNumber},
     message::{
         ExitCode, MessageContext, MessageId, MessageState, OutgoingPacket, ProgramInitPacket,
         ReplyPacket,
     },
     program::{CodeHash, ProgramId},
-=======
-use alloc::vec;
-use alloc::vec::Vec;
-use alloc::{boxed::Box, collections::BTreeMap};
-use gear_backend_common::ExtInfo;
-use gear_core::{
-    env::Ext as EnvExt,
-    gas::{ChargeResult, GasAmount, GasCounter, ValueCounter},
-    memory::{MemoryContext, PageBuf, PageNumber},
-    message::{ExitCode, MessageContext, MessageId, MessageState, OutgoingPacket, ReplyPacket},
-    program::ProgramId,
->>>>>>> 34974e7f
 };
 
 /// Trait to which ext must have to work in processor wasm executor.
@@ -62,6 +49,7 @@
         existential_deposit: u128,
         error_explanation: Option<&'static str>,
         exit_argument: Option<ProgramId>,
+        program_candidates_data: BTreeMap<CodeHash, Vec<(ProgramId, MessageId)>>,
     ) -> Self;
 
     /// Try to enable and initialize lazy pages env
@@ -131,6 +119,7 @@
         existential_deposit: u128,
         error_explanation: Option<&'static str>,
         exit_argument: Option<ProgramId>,
+        program_candidates_data: BTreeMap<CodeHash, Vec<(ProgramId, MessageId)>>, 
     ) -> Self {
         Self {
             gas_counter,
@@ -142,6 +131,7 @@
             existential_deposit,
             error_explanation,
             exit_argument,
+            program_candidates_data,
         }
     }
 
