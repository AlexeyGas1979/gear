// This file is part of Gear.

// Copyright (C) 2021 Gear Technologies Inc.
// SPDX-License-Identifier: GPL-3.0-or-later WITH Classpath-exception-2.0

// This program is free software: you can redistribute it and/or modify
// it under the terms of the GNU General Public License as published by
// the Free Software Foundation, either version 3 of the License, or
// (at your option) any later version.

// This program is distributed in the hope that it will be useful,
// but WITHOUT ANY WARRANTY; without even the implied warranty of
// MERCHANTABILITY or FITNESS FOR A PARTICULAR PURPOSE. See the
// GNU General Public License for more details.

// You should have received a copy of the GNU General Public License
// along with this program. If not, see <https://www.gnu.org/licenses/>.

use crate::{
    configs::{AllocationsConfig, BlockInfo},
    id::BlakeMessageIdGenerator,
};
use alloc::{collections::BTreeMap, vec};
use gear_backend_common::ExtInfo;
use gear_core::{
    env::Ext as EnvExt,
    gas::{ChargeResult, GasAmount, GasCounter},
    memory::{MemoryContext, PageNumber},
    message::{ExitCode, MessageContext, MessageId, MessageState, OutgoingPacket, ReplyPacket},
    program::ProgramId,
};

/// Structure providing externalities for running host functions.
pub struct Ext {
    /// Gas counter.
    pub gas_counter: GasCounter,
    /// Memory context.
    pub memory_context: MemoryContext,
    /// Message context.
    pub message_context: MessageContext<BlakeMessageIdGenerator>,
    /// Block info.
    pub block_info: BlockInfo,
    /// Allocations config.
    pub config: AllocationsConfig,
    /// Any guest code panic explanation, if available.
    pub error_explanation: Option<&'static str>,
<<<<<<< HEAD
    /// Flag signaling whether the execution interrupts and goes to the waiting state.
    pub waited: bool,
    /// TODO
    pub exit_argument: Option<ProgramId>,
=======
}

impl From<Ext> for ExtInfo {
    fn from(ext: Ext) -> ExtInfo {
        let mut pages = BTreeMap::new();

        for page in ext.memory_context.allocations().clone() {
            let mut buf = vec![0u8; PageNumber::size()];
            ext.get_mem(page.offset(), &mut buf);
            pages.insert(page, buf);
        }

        let nonce = ext.message_context.nonce();

        let MessageState {
            outgoing,
            reply,
            awakening,
        } = ext.message_context.into_state();

        let gas_amount: GasAmount = ext.gas_counter.into();

        let trap_explanation = ext.error_explanation;

        ExtInfo {
            gas_amount,
            pages,
            outgoing,
            reply,
            awakening,
            nonce,
            trap_explanation,
        }
    }
>>>>>>> a14232da
}

impl Ext {
    fn return_and_store_err<T>(
        &mut self,
        result: Result<T, &'static str>,
    ) -> Result<T, &'static str> {
        result.map_err(|err| {
            self.error_explanation = Some(err);
            err
        })
    }
}

impl EnvExt for Ext {
    fn alloc(&mut self, pages_num: PageNumber) -> Result<PageNumber, &'static str> {
        // Greedily charge gas for allocations
        self.charge_gas(pages_num.raw() * self.config.alloc_cost as u32)?;
        // Greedily charge gas for grow
        self.charge_gas(pages_num.raw() * self.config.mem_grow_cost as u32)?;

        let old_mem_size = self.memory_context.memory().size().raw();

        let result = self
            .memory_context
            .alloc(pages_num)
            .map_err(|_e| "Allocation error");

        if result.is_err() {
            return self.return_and_store_err(result);
        }

        // Returns back greedily used gas for grow
        let new_mem_size = self.memory_context.memory().size().raw();
        let grow_pages_num = new_mem_size - old_mem_size;
        let mut gas_to_return_back =
            self.config.mem_grow_cost * (pages_num.raw() - grow_pages_num) as u64;

        // Returns back greedily used gas for allocations
        let first_page = result.unwrap().raw();
        let last_page = first_page + pages_num.raw() - 1;
        let mut new_alloced_pages_num = 0;
        for page in first_page..=last_page {
            if !self.memory_context.is_init_page(page.into()) {
                new_alloced_pages_num += 1;
            }
        }
        gas_to_return_back +=
            self.config.alloc_cost * (pages_num.raw() - new_alloced_pages_num) as u64;

        self.refund_gas(gas_to_return_back as u32)?;

        self.return_and_store_err(result)
    }

    fn block_height(&self) -> u32 {
        self.block_info.height
    }

    fn block_timestamp(&self) -> u64 {
        self.block_info.timestamp
    }

    fn send_init(&mut self) -> Result<usize, &'static str> {
        let result = self
            .message_context
            .send_init()
            .map_err(|_e| "Message init error");

        self.return_and_store_err(result)
    }

    fn send_push(&mut self, handle: usize, buffer: &[u8]) -> Result<(), &'static str> {
        let result = self
            .message_context
            .send_push(handle, buffer)
            .map_err(|_e| "Payload push error");

        self.return_and_store_err(result)
    }

    fn reply_push(&mut self, buffer: &[u8]) -> Result<(), &'static str> {
        let result = self
            .message_context
            .reply_push(buffer)
            .map_err(|_e| "Reply payload push error");

        self.return_and_store_err(result)
    }

    fn send_commit(
        &mut self,
        handle: usize,
        msg: OutgoingPacket,
    ) -> Result<MessageId, &'static str> {
        if self.gas_counter.reduce(msg.gas_limit()) != ChargeResult::Enough {
            return self
                .return_and_store_err(Err("Gas limit exceeded while trying to send message"));
        };

        let result = self
            .message_context
            .send_commit(handle, msg)
            .map_err(|_e| "Message commit error");

        self.return_and_store_err(result)
    }

    fn reply_commit(&mut self, msg: ReplyPacket) -> Result<MessageId, &'static str> {
        if self.gas_counter.reduce(msg.gas_limit()) != ChargeResult::Enough {
            return self.return_and_store_err(Err("Gas limit exceeded while trying to reply"));
        };

        let result = self
            .message_context
            .reply_commit(msg)
            .map_err(|_e| "Reply commit error");

        self.return_and_store_err(result)
    }

    fn reply_to(&self) -> Option<(MessageId, ExitCode)> {
        self.message_context.current().reply()
    }

    fn source(&mut self) -> ProgramId {
        self.message_context.current().source()
    }

    fn exit(&mut self, address: ProgramId) -> Result<(), &'static str> {
        if self.exit_argument.is_some() {
            Err("Cannot call `exit' twice")
        } else {
            self.exit_argument = Some(address);
            Ok(())
        }
    }

    fn message_id(&mut self) -> MessageId {
        self.message_context.current().id()
    }

    fn program_id(&mut self) -> ProgramId {
        self.memory_context.program_id()
    }

    fn free(&mut self, ptr: PageNumber) -> Result<(), &'static str> {
        let result = self.memory_context.free(ptr).map_err(|_e| "Free error");

        // Returns back gas for allocated page if it's new
        if !self.memory_context.is_init_page(ptr) {
            self.refund_gas(self.config.alloc_cost as u32)?;
        }

        self.return_and_store_err(result)
    }

    fn debug(&mut self, data: &str) -> Result<(), &'static str> {
        log::debug!(target: "gwasm", "DEBUG: {}", data);

        Ok(())
    }

    fn set_mem(&mut self, ptr: usize, val: &[u8]) {
        self.memory_context
            .memory()
            .write(ptr, val)
            // TODO: remove and propagate error, issue #97
            .expect("Memory out of bounds.");
    }

    fn get_mem(&self, ptr: usize, buffer: &mut [u8]) {
        self.memory_context.memory().read(ptr, buffer);
    }

    fn msg(&mut self) -> &[u8] {
        self.message_context.current().payload()
    }

    fn charge_gas(&mut self, val: u32) -> Result<(), &'static str> {
        if self.gas_counter.charge(val as u64) == ChargeResult::Enough {
            Ok(())
        } else {
            self.return_and_store_err(Err("Gas limit exceeded"))
        }
    }

    fn refund_gas(&mut self, val: u32) -> Result<(), &'static str> {
        if self.gas_counter.refund(val as u64) == ChargeResult::Enough {
            Ok(())
        } else {
            self.return_and_store_err(Err("Too many gas added"))
        }
    }

    fn gas_available(&mut self) -> u64 {
        self.gas_counter.left()
    }

    fn value(&self) -> u128 {
        self.message_context.current().value()
    }

    fn leave(&mut self) -> Result<(), &'static str> {
        let result = self
            .message_context
            .check_uncommitted()
            .map_err(|_| "There are uncommited messages when leaving");

        self.return_and_store_err(result)
    }

    fn wait(&mut self) -> Result<(), &'static str> {
        let result = self
            .message_context
            .check_uncommitted()
            .map_err(|_| "There are uncommited messages when passing to waiting state");

        self.return_and_store_err(result)
    }

    fn wake(&mut self, waker_id: MessageId) -> Result<(), &'static str> {
        let result = self
            .message_context
            .wake(waker_id)
            .map_err(|_| "Unable to mark the message to be woken");

        self.return_and_store_err(result)
    }
}<|MERGE_RESOLUTION|>--- conflicted
+++ resolved
@@ -44,12 +44,8 @@
     pub config: AllocationsConfig,
     /// Any guest code panic explanation, if available.
     pub error_explanation: Option<&'static str>,
-<<<<<<< HEAD
-    /// Flag signaling whether the execution interrupts and goes to the waiting state.
-    pub waited: bool,
     /// TODO
     pub exit_argument: Option<ProgramId>,
-=======
 }
 
 impl From<Ext> for ExtInfo {
@@ -82,9 +78,9 @@
             awakening,
             nonce,
             trap_explanation,
-        }
-    }
->>>>>>> a14232da
+            exit_argument: ext.exit_argument,
+        }
+    }
 }
 
 impl Ext {
