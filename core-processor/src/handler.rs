--- conflicted
+++ resolved
@@ -62,13 +62,10 @@
                 let entry = page_updates.entry(program_id).or_insert_with(BTreeMap::new);
                 entry.insert(page_number, data);
             }
-<<<<<<< HEAD
+            JournalNote::SendValue { from, to, value } => handler.send_value(from, to, value),
             JournalNote::StoreNewPrograms {
                 program_candidates_data,
             } => handler.store_new_programs(program_candidates_data),
-=======
-            JournalNote::SendValue { from, to, value } => handler.send_value(from, to, value),
->>>>>>> 9cc70eb1
         }
     }
 
