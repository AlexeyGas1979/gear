--- conflicted
+++ resolved
@@ -26,7 +26,7 @@
                     *res = format!("{}Expectation error (destination doesn't match)\n", res);
                     err += 1;
                 }
-                if &exp.payload.raw() != &msg.payload.clone().into_raw() {
+                if &exp.payload.clone().into_raw() != &msg.payload.clone().into_raw() {
                     *res = format!("{}Expectation error (payload doesn't match)\n", res);
                     err += 1;
                 }
@@ -99,32 +99,6 @@
                     match runner::run(initialized_fixture, test.fixtures[fixture_no].expected.step)
                     {
                         Ok(final_state) => {
-<<<<<<< HEAD
-                            let mut res = format!("Ok");
-                            if test.fixtures[fixture_no].expected.messages.len()
-                                != final_state.log.len()
-                            {
-                                res = format!("Expectation error (messages count doesn't match)");
-                            } else {
-                                &test.fixtures[fixture_no]
-                                    .expected
-                                    .messages
-                                    .iter()
-                                    .zip(final_state.log.iter().rev())
-                                    .for_each(|(exp, msg)| {
-                                        if exp.destination != msg.dest.0 {
-                                            res = format!(
-                                                "Expectation error (destination doesn't match)"
-                                            );
-                                        }
-                                        if &exp.payload.clone().into_raw() != &msg.payload.clone().into_raw() {
-                                            res = format!(
-                                                "Expectation error (payload doesn't match)"
-                                            );
-                                        }
-                                    });
-                            }
-=======
                             let mut res = String::new();
                             check_messages(
                                 &mut res,
@@ -136,7 +110,6 @@
                                 &final_state.allocation_storage,
                                 &test.fixtures[fixture_no].expected.allocation,
                             );
->>>>>>> 3b83d8d1
                             res
                         }
                         Err(e) => {
