--- conflicted
+++ resolved
@@ -22,15 +22,7 @@
 };
 use codec::Decode;
 use codec::{Decode, Encode};
-<<<<<<< HEAD
-use common::{
-    value_tree::{ConsumeResult, ValueView},
-    GasToFeeConverter, Origin, Program, GAS_VALUE_PREFIX, STORAGE_PROGRAM_CANDIDATE_PREFIX,
-    STORAGE_PROGRAM_PREFIX,
-};
-=======
-use common::{DAGBasedLedger, GasPrice, Origin, Program, STORAGE_PROGRAM_PREFIX};
->>>>>>> 5c95391a
+use common::{DAGBasedLedger, GasPrice, Origin, Program, STORAGE_PROGRAM_CANDIDATE_PREFIX, STORAGE_PROGRAM_PREFIX};
 use core_processor::common::{
     CollectState, DispatchOutcome as CoreDispatchOutcome, JournalHandler, State,
 };
