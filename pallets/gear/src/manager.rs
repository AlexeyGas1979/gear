--- conflicted
+++ resolved
@@ -373,7 +373,6 @@
             message_id
         );
 
-<<<<<<< HEAD
         if common::program_exists(dispatch.message.dest)
             || self
                 .marked_destinations
@@ -382,12 +381,8 @@
             let _ = T::GasHandler::split_with_value(
                 message_id,
                 dispatch.message.id,
-                dispatch.message.gas_limit,
+                gas_limit,
             );
-=======
-        if common::program_exists(dispatch.message.dest) {
-            let _ = T::GasHandler::split_with_value(message_id, *dispatch.message_id(), gas_limit);
->>>>>>> 34974e7f
             common::queue_dispatch(dispatch);
         } else {
             // Being placed into a user's mailbox means the end of a message life cycle.
